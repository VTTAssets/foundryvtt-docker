--- conflicted
+++ resolved
@@ -15,11 +15,10 @@
   lint:
     runs-on: ubuntu-latest
     steps:
-<<<<<<< HEAD
-      - uses: actions/checkout@v1
+      - uses: actions/checkout@v2
       - uses: actions/setup-python@v1
         with:
-          python-version: 3.7
+          python-version: 3.8
       - name: Cache pip test requirements
         uses: actions/cache@v1
         with:
@@ -44,7 +43,7 @@
   build:
     runs-on: ubuntu-latest
     steps:
-      - uses: actions/checkout@v1
+      - uses: actions/checkout@v2
       - name: Determine image version
         id: get_ver
         run: |
@@ -72,16 +71,10 @@
     runs-on: ubuntu-latest
     needs: [build]
     steps:
-      - uses: actions/checkout@v1
-      - uses: actions/setup-python@v1
-        with:
-          python-version: 3.7
-=======
       - uses: actions/checkout@v2
       - uses: actions/setup-python@v1
         with:
           python-version: 3.8
->>>>>>> 16872bfc
       - name: Cache pip test requirements
         uses: actions/cache@v1
         with:
@@ -91,20 +84,10 @@
           restore-keys: |
             ${{ runner.os }}-pip-test-
             ${{ runner.os }}-pip-
-<<<<<<< HEAD
-=======
-      - name: Cache pre-commit hooks
-        uses: actions/cache@v1
-        with:
-          path: ~/.cache/pre-commit
-          key: "${{ runner.os }}-pre-commit-\
-            ${{ hashFiles('**/.pre-commit-config.yaml') }}"
->>>>>>> 16872bfc
       - name: Install dependencies
         run: |
           python -m pip install --upgrade pip
           pip install --upgrade -r requirements-test.txt
-<<<<<<< HEAD
       - name: Download docker image artifact
         uses: actions/download-artifact@v1
         with:
@@ -114,8 +97,4 @@
       - name: Run tests
         env:
           RELEASE_TAG: ${{ github.event.release.tag_name }}
-        run: pytest
-=======
-      - name: Run pre-commit on all files
-        run: pre-commit run --all-files
->>>>>>> 16872bfc
+        run: pytest